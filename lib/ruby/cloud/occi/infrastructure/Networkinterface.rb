##############################################################################
#  Copyright 2011 Service Computing group, TU Dortmund
#  
#  Licensed under the Apache License, Version 2.0 (the "License");
#  you may not use this file except in compliance with the License.
#  You may obtain a copy of the License at
#  
#      http://www.apache.org/licenses/LICENSE-2.0
#  
#  Unless required by applicable law or agreed to in writing, software
#  distributed under the License is distributed on an "AS IS" BASIS,
#  WITHOUT WARRANTIES OR CONDITIONS OF ANY KIND, either express or implied.
#  See the License for the specific language governing permissions and
#  limitations under the License.
##############################################################################

##############################################################################
# Description: OCCI Infrastructure Network Interface Link
# Author(s): Hayati Bice, Florian Feldhaus, Piotr Kasprzak
##############################################################################

require 'occi/core/Kind'
require 'occi/core/Link'

module OCCI
  module Infrastructure
    class Networkinterface < OCCI::Core::Link

      # Define appropriate kind
      begin
        
        # Define backend initiated actions

        ACTION_BACKEND_START  = "start"
        ACTION_BACKEND_STOP   = "stop"

        # Define state-machine

        STATE_INACTIVE  = OCCI::StateMachine::State.new("inactive")
        STATE_ACTIVE    = OCCI::StateMachine::State.new("active")

        STATE_INACTIVE.add_transition(ACTION_BACKEND_START, STATE_ACTIVE)

        STATE_ACTIVE.add_transition(ACTION_BACKEND_STOP,    STATE_INACTIVE)
        
        actions = []
        related = [OCCI::Core::Link::KIND]
        entity_type = self
        entities = []

        term    = "networkinterface"
        scheme  = "http://schemas.ogf.org/occi/infrastructure#"
        title   = "Networkinterface"

        attributes = OCCI::Core::Attributes.new()
        attributes << OCCI::Core::Attribute.new(name = 'occi.networkinterface.interface', mutable = false,  mandatory = true, unique = true)
        attributes << OCCI::Core::Attribute.new(name = 'occi.networkinterface.mac',       mutable = true,   mandatory = true, unique = true)
        attributes << OCCI::Core::Attribute.new(name = 'occi.networkinterface.state',     mutable = false,  mandatory = true, unique = true)

        KIND = OCCI::Core::Kind.new(actions, related, entity_type, entities, term, scheme, title, attributes)
      end

<<<<<<< HEAD
      def initialize(attributes)
        super(attributes)
        @kind_type      = "http://schemas.ogf.org/occi/infrastructure#networkinterface"
        @state_machine  = OCCI::StateMachine.new(STATE_INACTIVE, [STATE_INACTIVE, STATE_ACTIVE], :on_transition => self.method(:update_state))
      end

      def update_state
        @attributes['occi.networkinterface.state'] = state_machine.current_state.name
=======
      def initialize(attributes, mixins=[])
        super(attributes, mixins)
        @kind_type = "http://schemas.ogf.org/occi/infrastructure#networkinterface"
>>>>>>> fa46823b
      end

    end
  end
end<|MERGE_RESOLUTION|>--- conflicted
+++ resolved
@@ -60,20 +60,14 @@
         KIND = OCCI::Core::Kind.new(actions, related, entity_type, entities, term, scheme, title, attributes)
       end
 
-<<<<<<< HEAD
-      def initialize(attributes)
-        super(attributes)
+      def initialize(attributes, mixins=[])
+        super(attributes, mixins)
         @kind_type      = "http://schemas.ogf.org/occi/infrastructure#networkinterface"
         @state_machine  = OCCI::StateMachine.new(STATE_INACTIVE, [STATE_INACTIVE, STATE_ACTIVE], :on_transition => self.method(:update_state))
       end
 
       def update_state
         @attributes['occi.networkinterface.state'] = state_machine.current_state.name
-=======
-      def initialize(attributes, mixins=[])
-        super(attributes, mixins)
-        @kind_type = "http://schemas.ogf.org/occi/infrastructure#networkinterface"
->>>>>>> fa46823b
       end
 
     end
