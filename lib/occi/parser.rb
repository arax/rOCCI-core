--- conflicted
+++ resolved
@@ -11,12 +11,6 @@
 
 module OCCI
   class Parser
-# Declaring Class constants for OVF XML namespaces (defined in OVF specification ver.1.1)
-OVF="http://schemas.dmtf.org/ovf/envelope/1"
-RASD="http://schemas.dmtf.org/wbem/wscim/1/cim-schema/2/CIM_ResourceAllocationSettingData"
-VSSD="http://schemas.dmtf.org/wbem/wscim/1/cim-schema/2/CIM_VirtualSystemSettingData"
-OVFENV="http://schemas.dmtf.org/ovf/environment/1"
-CIM="http://schemas.dmtf.org/wbem/wscim/1/common"
 
     # Declaring Class constants for OVF XML namespaces (defined in OVF specification ver.1.1)
     OVF   ="http://schemas.dmtf.org/ovf/envelope/1"
@@ -49,15 +43,10 @@
           collection = self.json(body)
         when 'application/occi+xml', 'application/xml'
           collection = self.xml(body)
-<<<<<<< HEAD
-        when 'application/ovf+xml'
-          collection = self.ovf(body)
-=======
         when 'application/ovf', 'application/ovf+xml'
           collection = self.ovf(body)
         when 'application/ova'
           collection = self.ova(body)
->>>>>>> b6f9ba7c
         else
           raise "Content Type not supported"
       end
@@ -165,122 +154,6 @@
       collection.links.concat hash.links.collect { |link| OCCI::Core::Link.new(link.kind, link.mixins, link.attributes) } if hash.links
       collection
     end
-<<<<<<< HEAD
-    
-    
-    ####################Helper method for calculation of storage size based on allocation units configured###########
-    def self.calculate_capacity_bytes(capacity, alloc_units_bytes)
-    total_capacity_bytes =  alloc_units_bytes * capacity.to_i
-    total_capacity_bytes
-    end
-    
-    
-    def self.calculate_capacity_gb(capacity)
-       capacity_gb = capacity/(2**30)
-       capacity_gb
-       end
-       
-       
-    def self.alloc_units_bytes(alloc_units)
-             units = alloc_units.split('*')
-             #check units[1] is nil??
-             units[1].strip!
-             alloc_vars =  units[1].split('^')
-             alloc_units_bytes = (alloc_vars[0].to_i**alloc_vars[1].to_i)
-             alloc_units_bytes
-        end
-             
-             
-     def self.getmountpoint(host_resource)
-     host_resource.slice! "ovf:/disk/"
-           # Implementation to extract the mount point from the HostResource element
-           # Force a convention in OVF file to provide only the following values for <disk id> : home, swap, fs etc.,
-           # 
-     host_resource  
-     end
-   ###############End of Helper methods for OVF Parsing ##################################################################
-   
-    def self.ovf(ovf)
-     collection = OCCI::Collection.new
-        doc = Nokogiri::XML(ovf)
-        doc.xpath('envelope:Envelope/envelope:DiskSection/envelope:Disk','envelope'=>"#{Parser::OVF}").each do |disk|
-          storage = OCCI::Core::Resource.new
-          storage.kind = 'http://schemas.ogf.org/occi/infrastructure#storage'
-          #storage.attributes!.occi!.storage!.id = disk.attributes['diskId']
-          #OCCI accepts storage size in GB
-          #OVF ver 1.1: The capacity of a virtual disk shall be specified by the ovf:capacity attribute with an xs:long integer
-          #value. The default unit of allocation shall be bytes. The optional string attribute
-          #ovf:capacityAllocationUnits may be used to specify a particular unit of allocation.
-          alloc_units = disk.attributes['capacityAllocationUnits'].to_s
-          if alloc_units.empty?
-          # The capacity is defined in bytes , convert to GB and pass it to OCCI
-          capacity =  disk.attributes['capacity'].to_s
-               capacity=capacity.to_i
-          else
-               alloc_unit_bytes =  self.alloc_units_bytes(alloc_units)
-               capacity = self.calculate_capacity_bytes(disk.attributes['capacity'].to_s,alloc_unit_bytes)
-          end
-          capacity_gb = self.calculate_capacity_gb(capacity)
-          OCCI::Log.debug('capacity in gb ' + capacity_gb.to_s)
-          storage.attributes!.occi!.storage!.size = capacity_gb.to_s
-          collection.resources << storage
-        end
-   
-        
-        doc.xpath('envelope:Envelope/envelope:NetworkSection/envelope:Network', 'envelope'=>"#{Parser::OVF}").each do |nw|
-          network = OCCI::Core::Resource.new
-          network.kind = 'http://schemas.ogf.org/occi/infrastructure#network'
-          # Not sure if its label or vlan
-          network.attributes!.occi!.network!.label = nw.attributes['name']
-          collection.resources << network
-        end
-        # Iteration through all the virtual hardware sections,and a sub-iteration on each Item defined in the Virtual Hardware section 
-        doc.xpath('envelope:Envelope/envelope:VirtualSystem/envelope:VirtualHardwareSection','envelope'=>"#{Parser::OVF}").each do |virthwsec|
-             compute = OCCI::Core::Resource.new
-             
-             compute.kind = 'http://schemas.ogf.org/occi/infrastructure#compute'
-             virthwsec.xpath('envelope:Item','envelope'=>"#{Parser::OVF}").each do |resource_alloc|
-               resType = resource_alloc.xpath("item:ResourceType/text()",'item'=>"#{Parser::RASD}")
-               case resType.to_s
-               # 4 is the ResourceType for memory in the CIM_ResourceAllocationSettingData
-                 when "4" then 
-                  memory_value = resource_alloc.xpath("item:VirtualQuantity/text()",'item'=>"#{Parser::RASD}")
-                  compute.attributes!.occi!.compute!.memory =  memory_value
-                  OCCI::Log.info("Retrieving memory attribute from OVF. Value is #{memory_value}")
-               # 3 is the ResourceType for processor in the CIM_ResourceAllocationSettingData
-                 when "3" then
-                 cpu_core_value = resource_alloc.xpath("item:VirtualQuantity/text()",'item'=>"#{Parser::RASD}")
-                 compute.attributes!.occi!.compute!.cores =  cpu_core_value
-                 OCCI::Log.info("Retrieving cpu cores attribute from OVF. Value is #{cpu_core_value}")
-                 when "17" then
-                 storagelink = OCCI::Core::Link.new
-                 storagelink.kind = "http://schemas.ogf.org/occi/infrastructure#storagelink"
-              # extract the mountpoint
-                 host_resource = resource_alloc.xpath("item:HostResource/text()",'item'=>"#{Parser::RASD}")
-                 mount_point = self.getmountpoint(host_resource.to_s)
-                 compute.attributes!.occi!.storagelink!.mountpoint = mount_point
-                 OCCI::Log.info("Retrieving mountpoint attribute from OVF. Value is #{mount_point}")
-                 collection.links << storagelink       
-                else
-                    OCCI::Log.info("Retrieving cpu cores attribute from OVF. Value is #{resType.to_s}")   
-               end
-               #Add the cpu architecture
-                system_sec = virthwsec.xpath('envelope:System','envelope'=>"#{Parser::OVF}")
-                virtsys_type = system_sec.xpath('vssd_:VirtualSystemType/text()','vssd_'=>"#{Parser::VSSD}")
-                compute.attributes!.occi!.compute!.architecture = virtsys_type
-              end
-           # get the hostname from the ProductSection
-           doc.xpath('//envelope:ProductSection/envelope:Property', 'envelope'=>"#{Parser::OVF}").each do |prod_prop|
-              key = prod_prop.attributes['key']
-              if  key.to_s == "hostname" then
-                  compute.attributes!.occi!.compute!.hostname = prod_prop.attributes['value']
-              end
-           end
-           collection.resources << compute
-        end
-        collection.resources.each {|resource| OCCI::Log.debug("#{resource.attributes}") }
-        collection
-=======
 
 
     ####################Helper method for calculation of storage size based on allocation units configured###########
@@ -424,7 +297,6 @@
         collection.resources << compute
       end
       collection
->>>>>>> b6f9ba7c
     end
   end
 
