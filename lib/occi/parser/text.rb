--- conflicted
+++ resolved
@@ -229,10 +229,6 @@
         location = match[:self]
 
         # create an array of the list of attributes
-<<<<<<< HEAD
-        regexp=Regexp.new '(\\s*'+REGEXP_ATTRIBUTE_REPR.to_s+')'
-        attributes = match[:attributes].sub(/^\s*;\s*/, ' ').scan(regexp).collect {|matches| matches.first}
-=======
         regexp=REGEXP.new '(\\s*'+REGEXP_ATTRIBUTE_REPR.to_s+')'
         attr_line = match[:attributes].sub(/^\s*;\s*/, ' ')
         if ONIG
@@ -240,7 +236,6 @@
         else
           attributes = attr_line.scan(regexp).collect {|matches| matches.first}
         end
->>>>>>> b9c40f06
         # parse each attribute and create an OCCI Attribute object from it
         attributes = attributes.inject(Hashie::Mash.new) { |hsh, attribute| hsh.merge!(Occi::Parser::Text.attribute('X-OCCI-Attribute: ' + attribute)) }
         Occi::Core::Link.new kind, mixins, attributes, actions, rel, target, source, location
