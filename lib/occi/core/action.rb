module Occi
  module Core
    class Action < Occi::Core::Category

      # @param [String] scheme
      # @param [String] term
      # @param [String] title
      # @param [Hash] attributes
      def initialize(scheme='http://schemas.ogf.org/occi/core#',
          term='action',
          title=nil,
          attributes=Occi::Core::Attributes.new)
        super(scheme, term, title, attributes)
      end

      # @return [String] text representation
      def to_text
        text = super
<<<<<<< HEAD
        text << ";attributes=#{@attributes.names.keys.join(' ').inspect}" if @attributes.any?
=======
        text << "#{@attributes.to_string_short}"

>>>>>>> 5b37c14b
        text
      end

      # @return [Hash] hash containing the HTTP headers of the text/occi rendering
      def to_header
        header = super
<<<<<<< HEAD
        header[:Category] << ";attributes=#{@attributes.names.keys.join(' ').inspect}" if @attributes.any?
=======
        header["Category"] << "#{@attributes.to_string_short}"

>>>>>>> 5b37c14b
        header
      end

    end
  end
end<|MERGE_RESOLUTION|>--- conflicted
+++ resolved
@@ -16,24 +16,14 @@
       # @return [String] text representation
       def to_text
         text = super
-<<<<<<< HEAD
-        text << ";attributes=#{@attributes.names.keys.join(' ').inspect}" if @attributes.any?
-=======
         text << "#{@attributes.to_string_short}"
-
->>>>>>> 5b37c14b
         text
       end
 
       # @return [Hash] hash containing the HTTP headers of the text/occi rendering
       def to_header
         header = super
-<<<<<<< HEAD
-        header[:Category] << ";attributes=#{@attributes.names.keys.join(' ').inspect}" if @attributes.any?
-=======
-        header["Category"] << "#{@attributes.to_string_short}"
-
->>>>>>> 5b37c14b
+        header[:Category] << "#{@attributes.to_string_short}"
         header
       end
 
