--- conflicted
+++ resolved
@@ -17,29 +17,11 @@
   gem.files         = `git ls-files -z`.split("\x0").reject { |f| f.match(%r{^(test|spec|features)/}) }
   gem.require_paths = ['lib']
 
-<<<<<<< HEAD
-  gem.add_dependency 'json', '>= 1.8.1', '< 3'
-  gem.add_dependency 'hashie', '>= 3.3.1', '< 3.5'
-  gem.add_dependency 'uuidtools', '>= 2.1.3', '< 3'
-  gem.add_dependency 'activesupport', '>= 4.0.0', '< 6'
-  gem.add_dependency 'settingslogic', '>= 2.0.9', '< 3'
-
-  gem.add_development_dependency 'rubygems-tasks', '>= 0.2.4', '< 1'
-  gem.add_development_dependency 'json_spec', '>= 1.1.4', '< 2'
-  gem.add_development_dependency 'rspec', '>= 3.5.0', '< 4'
-  gem.add_development_dependency 'rake', '>= 12', '< 13'
-  gem.add_development_dependency 'builder', '>= 3.2.3', '< 4'
-  gem.add_development_dependency 'simplecov', '>= 0.13', '< 1'
-  gem.add_development_dependency 'yard', '>= 0.9.8', '< 1'
-  gem.add_development_dependency 'yard-rspec', '>= 0.1', '< 1'
-  gem.add_development_dependency 'pry', '>= 0.10.4', '< 1'
-=======
   gem.add_runtime_dependency 'ox', '>= 2.4', '< 3'
   gem.add_runtime_dependency 'json', '>= 1.8', '< 3'
   gem.add_runtime_dependency 'activesupport', '>= 4.0', '< 6'
   gem.add_runtime_dependency 'json-schema', '>= 2.5', '< 3'
   gem.add_runtime_dependency 'yell', '>= 2.0', '< 3'
->>>>>>> ff4aed62
 
   gem.add_development_dependency 'bundler', '>= 1.12', '< 2'
   gem.add_development_dependency 'rake', '>= 11.0', '< 13'
