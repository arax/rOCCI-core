require 'rspec'
require 'occi'

module Occi
  module Api
    module Client

    describe ClientHttp do
<<<<<<< HEAD
=======

>>>>>>> 2ccff377
      describe "using media type text/plain" do

        use_vcr_cassette "client_http_text_plain"

        before(:each) do
          @client = Occi::Api::Client::ClientHttp.new(
           'https://localhost:3300',
           { :type  => "none" },
           { :out   => "/dev/null",
             :level => Occi::Log::DEBUG },
           true,
           "text/plain,text/occi"
          )
        end

        after(:each) do
          @client.logger.close
        end

        it "should establish connection" do
          @client.connected.should be_true
        end

        it "should create a compute resource" do
          @client.get_resource "compute"
          @client.get_resource "http://schemas.ogf.org/occi/infrastructure#compute"
        end

        it "should create a network resource" do
          @client.get_resource "network"
          @client.get_resource "http://schemas.ogf.org/occi/infrastructure#network"
        end

        it "should create a storage resource" do
          @client.get_resource "storage"
          @client.get_resource "http://schemas.ogf.org/occi/infrastructure#storage"
        end

        it "should list all available resource types" do
          @client.get_resource_types
        end

        it "should list all available resource type identifiers" do
          @client.get_resource_type_identifiers
        end

        it "should list all available mixin types" do
          @client.get_mixin_types
        end

        it "should list all available mixin type identifiers" do
          @client.get_mixin_type_identifiers
        end

        it "should list compute resources" do
          @client.list "compute"
        end

        it "should list network resources" do
          @client.list "network"
        end

        it "should list storage resources" do
          @client.list "storage"
        end

        it "should list all available mixins" do
          @client.get_mixins
        end

        it "should list os_tpl mixins" do
          @client.get_mixins "os_tpl"
        end

        it "should list resource_tpl mixins" do
          @client.get_mixins "resource_tpl"
        end

        it "should describe compute resources" do
          @client.describe "compute"
        end

        it "should describe network resources" do
          @client.describe "network"
        end

        it "should describe storage resources" do
          @client.describe "storage"
        end

        it "should describe all available mixins" do
          @client.get_mixins.each do |mixin|
            mixin_short = mixin.split("/").last
            @client.find_mixin mixin_short.split("#").last, mixin_short.split("#").first, true
          end
        end

        it "should describe os_tpl mixins" do
          @client.get_mixins("os_tpl").each do |mixin|
            mixin_short = mixin.split("/").last
            @client.find_mixin mixin_short.split("#").last, "os_tpl", true
          end
        end

        it "should describe resource_tpl mixins" do
          @client.get_mixins("resource_tpl").each do |mixin|
            mixin_short = mixin.split("/").last
            @client.find_mixin mixin_short.split("#").last, "resource_tpl", true
          end
        end

        it "should create a new compute resource" do
        end

        it "should create a new storage resource" do
          # TODO
        end

        it "should create a new network resource" do
          # TODO
        end

        it "should deploy an instance based on OVF/OVA file" do
          # TODO
        end

        it "should delete a compute resource" do
        end

        it "should delete a network resource" do
          # TODO
        end

        it "should delete a storage resource" do
          # TODO
        end

        it "should trigger an action on a compute resource" do
          # TODO
        end

        it "should trigger an action on a storage resource" do
          # TODO
        end

        it "should trigger an action on a network resource" do
          # TODO
        end

        it "should refresh its model" do
          @client.refresh
        end

      end

    end

    describe ClientHttp do

      describe "using media type application/occi+json" do

        use_vcr_cassette "client_http_application_occi_json"

        before(:each) do
          #@client = Occi::Api::ClientHttp.new(
          #  'https://localhost:3300',
          #  { :type  => "none" },
          #  { :out   => "/dev/null",
          #    :level => Occi::Log::DEBUG },
          #  true,
          #  "application/occi+json"
          #)
        end

        it "should establish connection" do
          # TODO
        end

        it "should list compute resources" do
        end

        it "should list network resources" do
        end

        it "should list storage resources" do
        end

        it "should list all available mixins" do
        end

        it "should list os_tpl mixins" do
        end

        it "should list resource_tpl mixins" do
        end

        it "should describe compute resources" do
        end

        it "should describe network resources" do
        end

        it "should describe storage resources" do
        end

        it "should describe all available mixins" do
        end

        it "should describe os_tpl mixins" do
        end

        it "should describe resource_tpl mixins" do
        end

        it "should create a new compute resource" do
        end

        it "should create a new storage resource" do
        end

        it "should create a new network resource" do
        end

        it "should delete a compute resource" do
        end

        it "should delete a network resource" do
        end

        it "should delete a storage resource" do
        end

        it "should trigger an action on a compute resource" do
        end

        it "should trigger an action on a storage resource" do
        end

        it "should trigger an action on a network resource" do
        end

        it "should refresh its model" do
        end

      end
    end

    end
  end
end<|MERGE_RESOLUTION|>--- conflicted
+++ resolved
@@ -6,10 +6,7 @@
     module Client
 
     describe ClientHttp do
-<<<<<<< HEAD
-=======
-
->>>>>>> 2ccff377
+
       describe "using media type text/plain" do
 
         use_vcr_cassette "client_http_text_plain"
