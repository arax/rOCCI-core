--- conflicted
+++ resolved
@@ -8,11 +8,7 @@
     body          = %Q|Category: compute; scheme="http://schemas.ogf.org/occi/infrastructure#"; class="kind"\nX-OCCI-Attribute: occi.compute.cores=2|
     _, collection = Occi::Parser.parse(media_type, body)
     collection.should be_kind_of Occi::Collection
-<<<<<<< HEAD
     compute_resources = collection.resources.select { |resource| resource.kind.to_s =='http://schemas.ogf.org/occi/infrastructure#compute' }
-=======
-    compute_resources = collection.resources.select { |resource| resource.kind =='http://schemas.ogf.org/occi/infrastructure#compute' }
->>>>>>> 0c74accc
     compute_resources.should have(1).compute_resource
     compute_resources.first.attributes.occi!.compute!.cores.should == 2
   end
