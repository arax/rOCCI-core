--- conflicted
+++ resolved
@@ -10,11 +10,8 @@
 gem "activesupport"
 gem "rake"
 gem "httparty"
-<<<<<<< HEAD
 gem "highline"
-=======
 gem "i18n"
->>>>>>> 7ad5203e
 
 # development related gems
 group :development do
